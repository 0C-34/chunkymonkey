package shardserver

import (
	"bytes"
	"flag"
	"fmt"
	"log"
	"rand"
	"time"

	"chunkymonkey/chunkstore"
	"chunkymonkey/gamerules"
	"chunkymonkey/mob"
	"chunkymonkey/nbtutil"
	"chunkymonkey/object"
	"chunkymonkey/proto"
	. "chunkymonkey/types"
	"nbt"
)

var enableMobs = flag.Bool(
	"enableMobs", false, "EXPERIMENTAL: spawn mobs.")

// A chunk is slice of the world map.
type Chunk struct {
	shard        *ChunkShard
	loc          ChunkXz
	blocks       []byte
	blockData    []byte
	blockLight   []byte
	skyLight     []byte
	heightMap    []byte
	entities     map[EntityId]object.INonPlayerEntity // Entities (mobs, items, etc)
	blockExtra   map[BlockIndex]interface{}           // Used by IBlockAspect to store private specific data.
	rand         *rand.Rand
	cachedPacket []byte                                 // Cached packet data for this chunk.
	subscribers  map[EntityId]gamerules.IPlayerClient   // Players getting updates from the chunk.
	playersData  map[EntityId]*playerData               // Some player data for player(s) in the chunk.
	onUnsub      map[EntityId][]gamerules.IUnsubscribed // Functions to be called when unsubscribed.

	activeBlocks    map[BlockIndex]bool // Blocks that need to "tick".
	newActiveBlocks map[BlockIndex]bool // Blocks added as active for next "tick".
}

func newChunkFromReader(reader chunkstore.IChunkReader, shard *ChunkShard) (chunk *Chunk) {
	chunk = &Chunk{
		shard:       shard,
		loc:         reader.ChunkLoc(),
		blocks:      reader.Blocks(),
		blockData:   reader.BlockData(),
		skyLight:    reader.SkyLight(),
		blockLight:  reader.BlockLight(),
		heightMap:   reader.HeightMap(),
		entities:    make(map[EntityId]object.INonPlayerEntity),
		blockExtra:  make(map[BlockIndex]interface{}),
		rand:        rand.New(rand.NewSource(time.UTC().Seconds())),
		subscribers: make(map[EntityId]gamerules.IPlayerClient),
		playersData: make(map[EntityId]*playerData),
		onUnsub:     make(map[EntityId][]gamerules.IUnsubscribed),

		activeBlocks:    make(map[BlockIndex]bool),
		newActiveBlocks: make(map[BlockIndex]bool),
	}

	chunk.addEntities(reader.Entities())
	return
}

func (chunk *Chunk) String() string {
	return fmt.Sprintf("Chunk[%d,%d]", chunk.loc.X, chunk.loc.Z)
}

// Sets a block and its data. Returns true if the block was not changed.
func (chunk *Chunk) setBlock(blockLoc *BlockXyz, subLoc *SubChunkXyz, index BlockIndex, blockType BlockId, blockData byte) {

	// Invalidate cached packet.
	chunk.cachedPacket = nil

	index.SetBlockId(chunk.blocks, blockType)
	index.SetBlockData(chunk.blockData, blockData)

	chunk.blockExtra[index] = nil, false

	// Tell players that the block changed.
	packet := new(bytes.Buffer)
	proto.WriteBlockChange(packet, blockLoc, blockType, blockData)
	chunk.reqMulticastPlayers(-1, packet.Bytes())

	return
}

func (chunk *Chunk) blockId(index BlockIndex) BlockId {
	return BlockId(index.BlockData(chunk.blocks))
}

func (chunk *Chunk) SetBlockByIndex(blockIndex BlockIndex, blockId BlockId, blockData byte) {
	subLoc := blockIndex.ToSubChunkXyz()
	blockLoc := chunk.loc.ToBlockXyz(&subLoc)

	chunk.setBlock(
		blockLoc,
		&subLoc,
		blockIndex,
		blockId,
		blockData)
}

func (chunk *Chunk) Rand() *rand.Rand {
	return chunk.rand
}

func (chunk *Chunk) ItemType(itemTypeId ItemTypeId) (itemType *gamerules.ItemType, ok bool) {
	itemType, ok = gamerules.Items[itemTypeId]
	return
}

// Tells the chunk to take posession of the item/mob from another chunk.
func (chunk *Chunk) transferEntity(s object.INonPlayerEntity) {
	chunk.entities[s.GetEntityId()] = s
}

// AddEntity creates a mob or item in this chunk and notifies all chunk
// subscribers of the new entity
func (chunk *Chunk) AddEntity(s object.INonPlayerEntity) {
	newEntityId := chunk.shard.entityMgr.NewEntity()
	s.SetEntityId(newEntityId)
	chunk.entities[newEntityId] = s

	// Spawn new item/mob for players.
	buf := &bytes.Buffer{}
	s.SendSpawn(buf)
	chunk.reqMulticastPlayers(-1, buf.Bytes())
}

func (chunk *Chunk) removeEntity(s object.INonPlayerEntity) {
	e := s.GetEntityId()
	chunk.shard.entityMgr.RemoveEntityById(e)
	chunk.entities[e] = nil, false
	// Tell all subscribers that the spawn's entity is destroyed.
	buf := new(bytes.Buffer)
	proto.WriteEntityDestroy(buf, e)
	chunk.reqMulticastPlayers(-1, buf.Bytes())
}

func (chunk *Chunk) BlockExtra(index BlockIndex) interface{} {
	if extra, ok := chunk.blockExtra[index]; ok {
		return extra
	}
	return nil
}

func (chunk *Chunk) SetBlockExtra(index BlockIndex, extra interface{}) {
	chunk.blockExtra[index] = extra, extra != nil
}

func (chunk *Chunk) getBlockIndexByBlockXyz(blockLoc *BlockXyz) (index BlockIndex, subLoc *SubChunkXyz, ok bool) {
	chunkLoc, subLoc := blockLoc.ToChunkLocal()

	if chunkLoc.X != chunk.loc.X || chunkLoc.Z != chunk.loc.Z {
		log.Printf(
			"%v.getBlockIndexByBlockXyz: position (%T%#v) is not within chunk",
			chunk, blockLoc, blockLoc)
		return 0, nil, false
	}

	index, ok = subLoc.BlockIndex()
	if !ok {
		log.Printf(
			"%v.getBlockIndexByBlockXyz: invalid position (%T%#v) within chunk",
			chunk, blockLoc, blockLoc)
	}

	return
}

func (chunk *Chunk) blockTypeAndData(index BlockIndex) (blockType *gamerules.BlockType, blockData byte, ok bool) {
	blockTypeId := index.BlockId(chunk.blocks)

	blockType, ok = gamerules.Blocks.Get(blockTypeId)
	if !ok {
		log.Printf(
			"%v.blockTypeAndData: unknown block type %d at index %d",
			chunk, blockTypeId, index,
		)
		return nil, 0, false
	}

	blockData = index.BlockData(chunk.blockData)
	return
}

func (chunk *Chunk) blockInstanceAndType(blockLoc *BlockXyz) (blockInstance *gamerules.BlockInstance, blockType *gamerules.BlockType, ok bool) {
	index, subLoc, ok := chunk.getBlockIndexByBlockXyz(blockLoc)
	if !ok {
		return
	}

	blockType, blockData, ok := chunk.blockTypeAndData(index)
	if !ok {
		return
	}

	blockInstance = &gamerules.BlockInstance{
		Chunk:     chunk,
		BlockLoc:  *blockLoc,
		SubLoc:    *subLoc,
		Index:     index,
		BlockType: blockType,
		Data:      blockData,
	}

	return
}

func (chunk *Chunk) reqHitBlock(player gamerules.IPlayerClient, held gamerules.Slot, digStatus DigStatus, target *BlockXyz, face Face) {

	blockInstance, blockType, ok := chunk.blockInstanceAndType(target)
	if !ok {
		return
	}

	if blockType.Destructable && blockType.Aspect.Hit(blockInstance, player, digStatus) {
		blockType.Aspect.Destroy(blockInstance)
		chunk.setBlock(target, &blockInstance.SubLoc, blockInstance.Index, BlockIdAir, 0)
	}

	return
}

func (chunk *Chunk) reqInteractBlock(player gamerules.IPlayerClient, held gamerules.Slot, target *BlockXyz, againstFace Face) {
	// TODO use held item to better check of if the player is trying to place a
	// block vs. perform some other interaction (e.g hoeing dirt). This is
	// perhaps best solved by sending held item type and the face to
	// blockType.Aspect.Interact()

	blockInstance, blockType, ok := chunk.blockInstanceAndType(target)
	if !ok {
		return
	}

	if _, isBlockHeld := held.ItemTypeId.ToBlockId(); isBlockHeld && blockType.Attachable {
		// The player is interacting with a block that can be attached to.

		// Work out the position to put the block at.
		dx, dy, dz := againstFace.Dxyz()
		destLoc := target.AddXyz(dx, dy, dz)
		if destLoc == nil {
			// there is overflow with the translation, so do nothing
			return
		}

		player.ReqPlaceHeldItem(*destLoc, held)
	} else {
		// Player is otherwise interacting with the block.
		blockType.Aspect.Interact(blockInstance, player)
	}

	return
}

// placeBlock attempts to place a block. This is called by PlayerBlockInteract
// in the situation where the player interacts with an attachable block
// (potentially in a different chunk to the one where the block gets placed).
func (chunk *Chunk) reqPlaceItem(player gamerules.IPlayerClient, target *BlockXyz, slot *gamerules.Slot) {
	// TODO defer a check for remaining items in slot, and do something with them
	// (send to player or drop on the ground).

	// TODO more flexible item checking for block placement (e.g placing seed
	// items on farmland doesn't fit this current simplistic model). The block
	// type for the block being placed against should probably contain this logic
	// (i.e farmland block should know about the seed item).
	heldBlockType, ok := slot.ItemTypeId.ToBlockId()
	if !ok || slot.Count < 1 {
		// Not a placeable item.
		return
	}

	index, subLoc, ok := chunk.getBlockIndexByBlockXyz(target)
	if !ok {
		return
	}

	// Blocks can only replace certain blocks.
	blockTypeId := index.BlockId(chunk.blocks)
	blockType, ok := gamerules.Blocks.Get(blockTypeId)
	if !ok || !blockType.Replaceable {
		return
	}

	// Safe to replace block.
	chunk.setBlock(target, subLoc, index, heldBlockType, byte(slot.Data))

	slot.Decrement()
}

func (chunk *Chunk) reqTakeItem(player gamerules.IPlayerClient, entityId EntityId) {
	if entity, ok := chunk.entities[entityId]; ok {
		if item, ok := entity.(*gamerules.Item); ok {
			player.ReqGiveItem(*item.Position(), *item.GetSlot())

			// Tell all subscribers to animate the item flying at the
			// player.
			buf := new(bytes.Buffer)
			proto.WriteItemCollect(buf, entityId, player.GetEntityId())
			chunk.reqMulticastPlayers(-1, buf.Bytes())
			chunk.removeEntity(item)
		}
	}
}

<<<<<<< HEAD
func (chunk *Chunk) reqDropItem(player gamerules.IPlayerClient, content *gamerules.Slot, position *AbsXyz, velocity *AbsVelocity) {
=======
func (chunk *Chunk) reqDropItem(player gamerules.IShardPlayerClient, content *gamerules.Slot, position *AbsXyz, velocity *AbsVelocity, pickupImmunity Ticks) {
>>>>>>> 204c7d25
	spawnedItem := gamerules.NewItem(
		content.ItemTypeId,
		content.Count,
		content.Data,
		position,
		velocity,
		pickupImmunity,
	)

	chunk.AddEntity(spawnedItem)
}

func (chunk *Chunk) reqInventoryClick(player gamerules.IPlayerClient, blockLoc *BlockXyz, click *gamerules.Click) {
	blockInstance, blockType, ok := chunk.blockInstanceAndType(blockLoc)
	if !ok {
		return
	}

	blockType.Aspect.InventoryClick(blockInstance, player, click)
}

func (chunk *Chunk) reqInventoryUnsubscribed(player gamerules.IPlayerClient, blockLoc *BlockXyz) {
	blockInstance, blockType, ok := chunk.blockInstanceAndType(blockLoc)
	if !ok {
		return
	}

	blockType.Aspect.InventoryUnsubscribed(blockInstance, player)
}

// Used to read the BlockId of a block that's either in the chunk, or
// immediately adjoining it in a neighbouring chunk. In cases where the block
// type can't be determined we assume that the block asked about is solid
// (this way objects don't fly off the side of the map needlessly).
func (chunk *Chunk) BlockQuery(blockLoc BlockXyz) (isSolid bool, isWithinChunk bool) {
	chunkLoc, subLoc := blockLoc.ToChunkLocal()

	var blockTypeId BlockId
	var ok bool

	if chunkLoc.X == chunk.loc.X && chunkLoc.Z == chunk.loc.Z {
		// The item is asking about this chunk.
		index, ok := subLoc.BlockIndex()
		if !ok {
			log.Printf("%s.PhysicsBlockQuery(%#v) got bad block index", chunk, blockLoc)
			isSolid = true
			return
		}

		blockTypeId = index.BlockId(chunk.blocks)
		isWithinChunk = true
	} else {
		// The item is asking about a separate chunk.
		isWithinChunk = false

		blockTypeId, ok = chunk.shard.blockQuery(*chunkLoc, subLoc)

		if !ok {
			// The block isn't known.
			isSolid = true
			return
		}
	}

	if blockType, ok := gamerules.Blocks.Get(blockTypeId); ok {
		isSolid = blockType.Solid
	} else {
		log.Printf(
			"%s.PhysicsBlockQuery found unknown block type Id %d at %+v",
			chunk, blockTypeId, blockLoc)
		// The block type isn't known.
		isSolid = true
	}

	return
}

func (chunk *Chunk) tick() {
	chunk.spawnTick()

	chunk.blockTick()
}

// spawnTick runs all spawns for a tick.
func (chunk *Chunk) spawnTick() {
	if len(chunk.entities) == 0 {
		// Nothing to do, bail out early.
		return
	}

	outgoingEntities := []object.INonPlayerEntity{}

	for _, e := range chunk.entities {
		if e.Tick(chunk) {
			if e.Position().Y <= 0 {
				// Item or mob fell out of the world.
				chunk.removeEntity(e)
			} else {
				outgoingEntities = append(outgoingEntities, e)
			}
		}
	}

	if len(outgoingEntities) > 0 {
		// Transfer spawns to new chunk.
		for _, e := range outgoingEntities {
			// Remove mob/items from this chunk.
			chunk.entities[e.GetEntityId()] = nil, false

			// Transfer to other chunk.
			chunkLoc := e.Position().ToChunkXz()
			shardLoc := chunkLoc.ToShardXz()

			// TODO Batch spawns up into a request per shard if there are efficiency
			// concerns in sending them individually.
			shardClient := chunk.shard.clientForShard(shardLoc)
			if shardClient != nil {
				shardClient.ReqTransferEntity(chunkLoc, e)
			}
		}
	}

	// XXX: Testing hack. If player is in a chunk with no mobs, spawn a pig.
	if *enableMobs {
		for _, playerData := range chunk.playersData {
			loc := playerData.position.ToChunkXz()
			if chunk.isSameChunk(&loc) {
				ms := chunk.mobs()
				if len(ms) == 0 {
					log.Printf("%v.Tick: spawning a mob at %v", chunk, playerData.position)
					m := mob.NewPig(&playerData.position, &AbsVelocity{5, 5, 5}, &LookDegrees{0, 0})
					chunk.AddEntity(&m.Mob)
				}
				break
			}
		}
	}
}

// blockTick runs any blocks that need to do something each tick.
func (chunk *Chunk) blockTick() {
	if len(chunk.activeBlocks) == 0 && len(chunk.newActiveBlocks) == 0 {
		return
	}

	for blockIndex := range chunk.newActiveBlocks {
		chunk.activeBlocks[blockIndex] = true
		chunk.newActiveBlocks[blockIndex] = false, false
	}

	var ok bool
	var blockInstance gamerules.BlockInstance
	blockInstance.Chunk = chunk

	for blockIndex := range chunk.activeBlocks {
		blockInstance.BlockType, blockInstance.Data, ok = chunk.blockTypeAndData(blockIndex)
		if !ok {
			// Invalid block.
			chunk.activeBlocks[blockIndex] = false, false
		}

		blockInstance.SubLoc = blockIndex.ToSubChunkXyz()
		blockInstance.Index = blockIndex
		blockInstance.BlockLoc = *chunk.loc.ToBlockXyz(&blockInstance.SubLoc)

		if !blockInstance.BlockType.Aspect.Tick(&blockInstance) {
			// Block now inactive. Remove this block from the active list.
			chunk.activeBlocks[blockIndex] = false, false
		}
	}
}

func (chunk *Chunk) AddActiveBlock(blockXyz *BlockXyz) {
	chunkXz, subLoc := blockXyz.ToChunkLocal()
	if chunk.isSameChunk(chunkXz) {
		if index, ok := subLoc.BlockIndex(); ok {
			chunk.newActiveBlocks[index] = true
		}
	}
}

func (chunk *Chunk) AddActiveBlockIndex(blockIndex BlockIndex) {
	chunk.newActiveBlocks[blockIndex] = true
}

func (chunk *Chunk) mobs() (s []*mob.Mob) {
	s = make([]*mob.Mob, 0, 3)
	for _, e := range chunk.entities {
		switch e.(type) {
		case *mob.Mob:
			s = append(s, e.(*mob.Mob))
		}
	}
	return
}

func (chunk *Chunk) items() (s []*gamerules.Item) {
	s = make([]*gamerules.Item, 0, 10)
	for _, e := range chunk.entities {
		switch e.(type) {
		case *gamerules.Item:
			s = append(s, e.(*gamerules.Item))
		}
	}
	return
}

func (chunk *Chunk) reqSubscribeChunk(entityId EntityId, player gamerules.IPlayerClient, notify bool) {
	if _, ok := chunk.subscribers[entityId]; ok {
		// Already subscribed.
		return
	}

	chunk.subscribers[entityId] = player

	buf := new(bytes.Buffer)
	proto.WritePreChunk(buf, &chunk.loc, ChunkInit)
	player.TransmitPacket(buf.Bytes())

	player.TransmitPacket(chunk.chunkPacket())
	if notify {
		player.ReqNotifyChunkLoad()
	}

	// Send spawns packets for all entities in the chunk.
	if len(chunk.entities) > 0 {
		buf := new(bytes.Buffer)
		for _, e := range chunk.entities {
			e.SendSpawn(buf)
		}
		player.TransmitPacket(buf.Bytes())
	}

	// Spawn existing players for new player.
	if len(chunk.playersData) > 0 {
		playersPacket := new(bytes.Buffer)
		for _, existing := range chunk.playersData {
			if existing.entityId != entityId {
				existing.sendSpawn(playersPacket)
			}
		}
		player.TransmitPacket(playersPacket.Bytes())
	}
}

func (chunk *Chunk) reqUnsubscribeChunk(entityId EntityId, sendPacket bool) {
	if player, ok := chunk.subscribers[entityId]; ok {
		chunk.subscribers[entityId] = nil, false

		// Call any observers registered with AddOnUnsubscribe.
		if observers, ok := chunk.onUnsub[entityId]; ok {
			chunk.onUnsub[entityId] = nil, false
			for _, observer := range observers {
				observer.Unsubscribed(entityId)
			}
		}

		if sendPacket {
			buf := new(bytes.Buffer)
			proto.WritePreChunk(buf, &chunk.loc, ChunkUnload)
			// TODO send PacketEntityDestroy packets for spawns in this chunk.
			player.TransmitPacket(buf.Bytes())
		}
	}
}

// AddOnUnsubscribe registers a function to be called when the given subscriber
// unsubscribes.
func (chunk *Chunk) AddOnUnsubscribe(entityId EntityId, observer gamerules.IUnsubscribed) {
	observers := chunk.onUnsub[entityId]
	observers = append(observers, observer)
	chunk.onUnsub[entityId] = observers
}

// RemoveOnUnsubscribe removes a function previously registered
func (chunk *Chunk) RemoveOnUnsubscribe(entityId EntityId, observer gamerules.IUnsubscribed) {
	observers, ok := chunk.onUnsub[entityId]
	if !ok {
		return
	}

	for i := range observers {
		if observers[i] == observer {
			// Remove!
			if i < len(observers)-1 {
				observers[i] = observers[len(observers)-1]
			}
			observers = observers[:len(observers)-1]

			// Replace slice in map, or remove if empty.
			chunk.onUnsub[entityId] = observers, (len(observers) > 0)

			return
		}
	}
}

func (chunk *Chunk) reqMulticastPlayers(exclude EntityId, packet []byte) {
	for entityId, player := range chunk.subscribers {
		if entityId != exclude {
			player.TransmitPacket(packet)
		}
	}
}

func (chunk *Chunk) reqAddPlayerData(entityId EntityId, name string, pos AbsXyz, look LookBytes, held ItemTypeId) {
	// TODO add other initial data in here.
	newPlayerData := &playerData{
		entityId:   entityId,
		name:       name,
		position:   pos,
		look:       look,
		heldItemId: held,
	}
	chunk.playersData[entityId] = newPlayerData

	// Spawn new player for existing players.
	newPlayerPacket := new(bytes.Buffer)
	newPlayerData.sendSpawn(newPlayerPacket)
	chunk.reqMulticastPlayers(entityId, newPlayerPacket.Bytes())
}

func (chunk *Chunk) reqRemovePlayerData(entityId EntityId, isDisconnect bool) {
	chunk.playersData[entityId] = nil, false

	if isDisconnect {
		buf := new(bytes.Buffer)
		proto.WriteEntityDestroy(buf, entityId)
		chunk.reqMulticastPlayers(entityId, buf.Bytes())
	}
}

func (chunk *Chunk) reqSetPlayerPosition(entityId EntityId, pos AbsXyz) {
	data, ok := chunk.playersData[entityId]

	if !ok {
		log.Printf(
			"%v.reqSetPlayerPosition: called for EntityId (%d) not present as playerData.",
			chunk, entityId,
		)
		return
	}

	data.position = pos

	// Update subscribers.
	buf := new(bytes.Buffer)
	data.sendPositionLook(buf)
	chunk.reqMulticastPlayers(entityId, buf.Bytes())

	player, ok := chunk.subscribers[entityId]

	if ok {
		// Does the player overlap with any items?
		for _, item := range chunk.items() {
			if item.PickupImmunity > 0 {
				item.PickupImmunity--
				continue
			}
			// TODO This check should be performed when items move as well.
			if data.OverlapsItem(item) {
				slot := item.GetSlot()
				player.ReqOfferItem(chunk.loc, item.EntityId, *slot)
			}
		}
	}
}

func (chunk *Chunk) reqSetPlayerLook(entityId EntityId, look LookBytes) {
	data, ok := chunk.playersData[entityId]

	if !ok {
		log.Printf(
			"%v.reqSetPlayerLook: called for EntityId (%d) not present as playerData.",
			chunk, entityId,
		)
		return
	}

	data.look = look

	// Update subscribers.
	buf := new(bytes.Buffer)
	data.sendPositionLook(buf)
	chunk.reqMulticastPlayers(entityId, buf.Bytes())
}

func (chunk *Chunk) chunkPacket() []byte {
	if chunk.cachedPacket == nil {
		buf := new(bytes.Buffer)
		proto.WriteMapChunk(buf, &chunk.loc, chunk.blocks, chunk.blockData, chunk.blockLight, chunk.skyLight)
		chunk.cachedPacket = buf.Bytes()
	}

	return chunk.cachedPacket
}

func (chunk *Chunk) sendUpdate() {
	buf := &bytes.Buffer{}
	for _, e := range chunk.entities {
		e.SendUpdate(buf)
	}
	chunk.reqMulticastPlayers(-1, buf.Bytes())
}

func (chunk *Chunk) isSameChunk(otherChunkLoc *ChunkXz) bool {
	return otherChunkLoc.X == chunk.loc.X && otherChunkLoc.Z == chunk.loc.Z
}

func (chunk *Chunk) addEntities(entities []nbt.ITag) {
	for _, entity := range entities {
		// Position within the chunk
		pos, err := nbtutil.ReadAbsXyz(entity, "Pos")
		if err != nil {
			continue
		}

		// Motion
		velocity, err := nbtutil.ReadAbsVelocity(entity, "Motion")
		if err != nil {
			continue
		}

		// Look
		look, err := nbtutil.ReadLookDegrees(entity, "Rotation")
		if err != nil {
			continue
		}

		_ = entity.Lookup("OnGround").(*nbt.Byte).Value
		_ = entity.Lookup("FallDistance").(*nbt.Float).Value
		_ = entity.Lookup("Air").(*nbt.Short).Value
		_ = entity.Lookup("Fire").(*nbt.Short).Value

		var newEntity object.INonPlayerEntity
		entityObjectId := entity.Lookup("id").(*nbt.String).Value

		switch entityObjectId {
		case "Item":
			itemInfo := entity.Lookup("Item").(*nbt.Compound)

			// Grab the basic item data
			id := ItemTypeId(itemInfo.Lookup("id").(*nbt.Short).Value)
			count := ItemCount(itemInfo.Lookup("Count").(*nbt.Byte).Value)
			data := ItemData(itemInfo.Lookup("Damage").(*nbt.Short).Value)
			newEntity = gamerules.NewItem(id, count, data, &pos, &velocity, 0)
		case "Chicken":
			newEntity = mob.NewHen(&pos, &velocity, &look)
		case "Cow":
			newEntity = mob.NewCow(&pos, &velocity, &look)
		case "Creeper":
			newEntity = mob.NewCreeper(&pos, &velocity, &look)
		case "Pig":
			newEntity = mob.NewPig(&pos, &velocity, &look)
		case "Sheep":
			newEntity = mob.NewSheep(&pos, &velocity, &look)
		case "Skeleton":
			newEntity = mob.NewSkeleton(&pos, &velocity, &look)
		case "Squid":
			newEntity = mob.NewSquid(&pos, &velocity, &look)
		case "Spider":
			newEntity = mob.NewSpider(&pos, &velocity, &look)
		case "Wolf":
			newEntity = mob.NewWolf(&pos, &velocity, &look)
		case "Zombie":
			newEntity = mob.NewZombie(&pos, &velocity, &look)
		default:
			// Handle all other objects
			objType, ok := ObjTypeMap[entityObjectId]
			if ok {
				newEntity = object.NewObject(objType, &pos, &velocity)
			} else {
				log.Printf("Found unhandled entity type: %s", entityObjectId)
			}
		}

		if newEntity != nil {
			entityId := chunk.shard.entityMgr.NewEntity()
			newEntity.SetEntityId(entityId)
			chunk.entities[entityId] = newEntity
		}

	}
	return
}<|MERGE_RESOLUTION|>--- conflicted
+++ resolved
@@ -308,11 +308,7 @@
 	}
 }
 
-<<<<<<< HEAD
-func (chunk *Chunk) reqDropItem(player gamerules.IPlayerClient, content *gamerules.Slot, position *AbsXyz, velocity *AbsVelocity) {
-=======
-func (chunk *Chunk) reqDropItem(player gamerules.IShardPlayerClient, content *gamerules.Slot, position *AbsXyz, velocity *AbsVelocity, pickupImmunity Ticks) {
->>>>>>> 204c7d25
+func (chunk *Chunk) reqDropItem(player gamerules.IPlayerClient, content *gamerules.Slot, position *AbsXyz, velocity *AbsVelocity, pickupImmunity Ticks) {
 	spawnedItem := gamerules.NewItem(
 		content.ItemTypeId,
 		content.Count,
